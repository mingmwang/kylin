/*
 * Copyright 2013-2014 eBay Software Foundation
 *
 * Licensed under the Apache License, Version 2.0 (the "License");
 * you may not use this file except in compliance with the License.
 * You may obtain a copy of the License at
 *
 *   http://www.apache.org/licenses/LICENSE-2.0
 *
 * Unless required by applicable law or agreed to in writing, software
 * distributed under the License is distributed on an "AS IS" BASIS,
 * WITHOUT WARRANTIES OR CONDITIONS OF ANY KIND, either express or implied.
 * See the License for the specific language governing permissions and
 * limitations under the License.
 */

package com.kylinolap.job;

import static org.junit.Assert.*;

import org.junit.After;
import org.junit.Before;
import org.junit.Test;

import com.kylinolap.common.KylinConfig;
import com.kylinolap.common.util.LocalFileMetadataTestCase;
import com.kylinolap.metadata.realization.RealizationBuildTypeEnum;
import com.kylinolap.job.JobInstance.JobStep;
import com.kylinolap.job.constant.JobStatusEnum;
import com.kylinolap.job.constant.JobStepStatusEnum;
import com.kylinolap.job.engine.JobEngineConfig;

import java.util.UUID;

/**
 * @author ysong1
 * 
 */
public class JobInstanceTest extends LocalFileMetadataTestCase {
    @Before
    public void before() throws Exception {
        this.createTestMetadata();
    }

    @After
    public void after() throws Exception {
        this.cleanupTestMetadata();
    }

    @Test
    public void testJobInstanceStatus() throws Exception {
        KylinConfig kylinCfg = KylinConfig.getInstanceFromEnv();
        JobManager jobManager = new JobManager("JobInstanceTest", new JobEngineConfig(kylinCfg));

<<<<<<< HEAD
        JobInstance jobInstance = jobManager.createJob("test_kylin_cube_with_slr_1_new_segment", "20130331080000_20131212080000", UUID.randomUUID().toString(), RealizationBuildTypeEnum.BUILD);
=======
        JobInstance jobInstance = jobManager.createJob("test_kylin_cube_with_slr_1_new_segment", "20130331080000_20131212080000", UUID.randomUUID().toString(), CubeBuildTypeEnum.BUILD,"KylinTest");
>>>>>>> 32f8158a
        // initial job status should be PENDING
        assertEquals(JobStatusEnum.PENDING, jobInstance.getStatus());

        // if a step fails, job status should be ERROR
        jobInstance.getSteps().get(3).setStatus(JobStepStatusEnum.ERROR);
        assertEquals(JobStatusEnum.ERROR, jobInstance.getStatus());

        // then resume job, job status should be NEW
        jobInstance.getSteps().get(0).setStatus(JobStepStatusEnum.FINISHED);
        jobInstance.getSteps().get(1).setStatus(JobStepStatusEnum.FINISHED);
        jobInstance.getSteps().get(2).setStatus(JobStepStatusEnum.FINISHED);
        jobInstance.getSteps().get(3).setStatus(JobStepStatusEnum.PENDING);
        assertEquals(JobStatusEnum.PENDING, jobInstance.getStatus());

        // running job
        jobInstance.getSteps().get(0).setStatus(JobStepStatusEnum.FINISHED);
        jobInstance.getSteps().get(1).setStatus(JobStepStatusEnum.FINISHED);
        jobInstance.getSteps().get(2).setStatus(JobStepStatusEnum.FINISHED);
        jobInstance.getSteps().get(3).setStatus(JobStepStatusEnum.RUNNING);
        assertEquals(JobStatusEnum.RUNNING, jobInstance.getStatus());

        // kill job
        jobInstance.getSteps().get(0).setStatus(JobStepStatusEnum.FINISHED);
        jobInstance.getSteps().get(1).setStatus(JobStepStatusEnum.FINISHED);
        jobInstance.getSteps().get(2).setStatus(JobStepStatusEnum.FINISHED);
        jobInstance.getSteps().get(3).setStatus(JobStepStatusEnum.DISCARDED);
        assertEquals(JobStatusEnum.DISCARDED, jobInstance.getStatus());

        // finish job
        for (JobStep step : jobInstance.getSteps()) {
            step.setStatus(JobStepStatusEnum.FINISHED);
        }
        assertEquals(JobStatusEnum.FINISHED, jobInstance.getStatus());

        // finish job
        for (JobStep step : jobInstance.getSteps()) {
            step.setStatus(JobStepStatusEnum.NEW);
        }
        assertEquals(JobStatusEnum.NEW, jobInstance.getStatus());

        // default
        jobInstance.getSteps().get(3).setStatus(JobStepStatusEnum.WAITING);
        assertEquals(JobStatusEnum.RUNNING, jobInstance.getStatus());
    }

}<|MERGE_RESOLUTION|>--- conflicted
+++ resolved
@@ -52,11 +52,7 @@
         KylinConfig kylinCfg = KylinConfig.getInstanceFromEnv();
         JobManager jobManager = new JobManager("JobInstanceTest", new JobEngineConfig(kylinCfg));
 
-<<<<<<< HEAD
-        JobInstance jobInstance = jobManager.createJob("test_kylin_cube_with_slr_1_new_segment", "20130331080000_20131212080000", UUID.randomUUID().toString(), RealizationBuildTypeEnum.BUILD);
-=======
-        JobInstance jobInstance = jobManager.createJob("test_kylin_cube_with_slr_1_new_segment", "20130331080000_20131212080000", UUID.randomUUID().toString(), CubeBuildTypeEnum.BUILD,"KylinTest");
->>>>>>> 32f8158a
+        JobInstance jobInstance = jobManager.createJob("test_kylin_cube_with_slr_1_new_segment", "20130331080000_20131212080000", UUID.randomUUID().toString(), RealizationBuildTypeEnum.BUILD, null);
         // initial job status should be PENDING
         assertEquals(JobStatusEnum.PENDING, jobInstance.getStatus());
 
