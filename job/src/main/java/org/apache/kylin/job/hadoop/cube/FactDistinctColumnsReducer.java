--- conflicted
+++ resolved
@@ -160,14 +160,8 @@
                 out.write(msg.getBytes());
                 out.write('\n');
 
-<<<<<<< HEAD
-        try {
-            for (ByteArray value : set) {
-                out.write(value.array(), value.offset(), value.length());
-=======
                 msg = "The compaction rate is " + (grantTotal) + "/" + totalSum + " = " + (grantTotal * 100.0) / totalSum + "%.";
                 out.write(msg.getBytes());
->>>>>>> 2ff1dd08
                 out.write('\n');
                 out.write('\n');
 
