--- conflicted
+++ resolved
@@ -90,11 +90,7 @@
         final ExecutorService executorService = Executors.newFixedThreadPool(kafkaTopicMeta.getPartitionIds().size());
         List<BlockingQueue<Stream>> queues = Lists.newArrayList();
         for (Integer partitionId : kafkaTopicMeta.getPartitionIds()) {
-<<<<<<< HEAD
-            KafkaConsumer consumer = new KafkaConsumer(kafkaTopicMeta.getName(), partitionId, kafkaConfig.getBrokers(), kafkaConfig) {
-=======
             KafkaConsumer consumer = new KafkaConsumer(kafkaTopicMeta.getName(), partitionId, 0, kafkaConfig.getBrokers(), kafkaConfig) {
->>>>>>> 2ff1dd08
                 @Override
                 protected void consume(long offset, ByteBuffer payload) throws Exception {
                     //TODO use ByteBuffer maybe
