--- conflicted
+++ resolved
@@ -36,12 +36,8 @@
     export HBASE_CLASSPATH=$hive_dependency:${HBASE_CLASSPATH}
     export  JAVA_OPTS="-Xms2048M -Xmx2048M"
 
-<<<<<<< HEAD
-    hbase ${JAVA_OPTS}  -Djava.util.logging.config.file=${tomcat_root}/conf/logging.properties \
-=======
     hbase ${KYLIN_EXTRA_START_OPTS} \
     -Djava.util.logging.config.file=${tomcat_root}/conf/logging.properties \
->>>>>>> f3674297
     -Djava.util.logging.manager=org.apache.juli.ClassLoaderLogManager \
     -Dorg.apache.tomcat.util.buf.UDecoder.ALLOW_ENCODED_SLASH=true \
     -Dorg.apache.catalina.connector.CoyoteAdapter.ALLOW_BACKSLASH=true \
