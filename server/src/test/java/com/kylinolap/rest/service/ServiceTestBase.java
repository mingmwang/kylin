/*
 * Copyright 2013-2014 eBay Software Foundation
 *
 * Licensed under the Apache License, Version 2.0 (the "License");
 * you may not use this file except in compliance with the License.
 * You may obtain a copy of the License at
 *
 *   http://www.apache.org/licenses/LICENSE-2.0
 *
 * Unless required by applicable law or agreed to in writing, software
 * distributed under the License is distributed on an "AS IS" BASIS,
 * WITHOUT WARRANTIES OR CONDITIONS OF ANY KIND, either express or implied.
 * See the License for the specific language governing permissions and
 * limitations under the License.
 */

package com.kylinolap.rest.service;

import org.junit.After;
import org.junit.AfterClass;
import org.junit.Before;
import org.junit.BeforeClass;
import org.junit.Test;
import org.junit.runner.RunWith;
import org.springframework.security.authentication.TestingAuthenticationToken;
import org.springframework.security.core.Authentication;
import org.springframework.security.core.context.SecurityContextHolder;
import org.springframework.test.context.ActiveProfiles;
import org.springframework.test.context.ContextConfiguration;
import org.springframework.test.context.junit4.SpringJUnit4ClassRunner;

import com.kylinolap.common.util.HBaseMetadataTestCase;
import com.kylinolap.cube.CubeManager;
import com.kylinolap.dict.DictionaryManager;
import com.kylinolap.invertedindex.IIManager;
import com.kylinolap.metadata.MetadataManager;
import com.kylinolap.metadata.project.ProjectManager;

/**
 * @author xduo
 */
@RunWith(SpringJUnit4ClassRunner.class)
@ContextConfiguration(locations = { "classpath:applicationContext.xml", "classpath:kylinSecurity.xml" })
@ActiveProfiles("testing")
public class ServiceTestBase extends HBaseMetadataTestCase { //HBaseMetadataTestCase {

    @BeforeClass
    public static void setupResource() throws Exception {
<<<<<<< HEAD
=======
        startupMinicluster();

>>>>>>> 4db67217
        Authentication authentication = new TestingAuthenticationToken("ADMIN", "ADMIN", "ROLE_ADMIN");
        SecurityContextHolder.getContext().setAuthentication(authentication);
    }

    @AfterClass
    public static void tearDownResource() {
    }


    @Before
    public void setUp() throws Exception {
        this.createTestMetadata();

        MetadataManager.removeInstance(this.getTestConfig());
        DictionaryManager.removeInstance(this.getTestConfig());
        CubeManager.removeInstance(this.getTestConfig());
        IIManager.removeInstance(this.getTestConfig());
        ProjectManager.removeInstance(this.getTestConfig());
    }

    @After
    public void after() throws Exception {
        this.cleanupTestMetadata();
    }

    /**
     * better keep this method, otherwise cause error
     * com.kylinolap.rest.service.TestBase.initializationError
     */
    @Test
    public void test() {
    }
}<|MERGE_RESOLUTION|>--- conflicted
+++ resolved
@@ -46,11 +46,6 @@
 
     @BeforeClass
     public static void setupResource() throws Exception {
-<<<<<<< HEAD
-=======
-        startupMinicluster();
-
->>>>>>> 4db67217
         Authentication authentication = new TestingAuthenticationToken("ADMIN", "ADMIN", "ROLE_ADMIN");
         SecurityContextHolder.getContext().setAuthentication(authentication);
     }
